--- conflicted
+++ resolved
@@ -745,7 +745,6 @@
     return str;
 }
 
-<<<<<<< HEAD
 bool operator==(const Telemetry::Odometry& lhs, const Telemetry::Odometry& rhs)
 {
     // FixMe: Should we check time_usec, reset_counter and estimator_type equality?
@@ -826,7 +825,8 @@
     }
     str << ", reset_counter: " << static_cast<int>(odometry.reset_counter);
     return str;
-=======
+}
+
 std::ostream& operator<<(std::ostream& str, Telemetry::FlightMode const& flight_mode)
 {
     return str << Telemetry::flight_mode_str(flight_mode);
@@ -835,7 +835,6 @@
 std::ostream& operator<<(std::ostream& str, Telemetry::LandedState const& landed_state)
 {
     return str << Telemetry::landed_state_str(landed_state);
->>>>>>> 9cea5a41
 }
 
 } // namespace mavsdk